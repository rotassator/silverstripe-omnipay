--- conflicted
+++ resolved
@@ -12,10 +12,6 @@
 	 */
 	private $response;
 	
-<<<<<<< HEAD
-	private $payment;
-	
-=======
 	/**
 	 * @var Payment
 	 */
@@ -26,7 +22,6 @@
 	 * if the payment was successful. Not persisted in database, so can't
 	 * be used for offsite payment processing.
 	 */
->>>>>>> d816de9f
 	private $message;
 	
 	/**
